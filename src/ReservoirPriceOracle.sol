--- conflicted
+++ resolved
@@ -44,13 +44,11 @@
     //                                        STORAGE                                            //
     ///////////////////////////////////////////////////////////////////////////////////////////////
 
-<<<<<<< HEAD
-    /// @dev the following 4 storage variables take up 1 storage slot
-=======
     /// @notice The PriceOracle to call if this router is not configured for base/quote.
     /// @dev If `address(0)` then there is no fallback.
     address public fallbackOracle;
->>>>>>> 3d403d48
+
+    /// @dev the following 4 storage variables take up 1 storage slot
 
     /// @notice percentage change greater than which, a price update may result in a reward payout of native tokens,
     /// subject to availability of rewards.
